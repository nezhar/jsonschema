from __future__ import division

from warnings import warn
import contextlib
import json
import numbers

from six import add_metaclass

from jsonschema import _utils, _validators, _types
from jsonschema.compat import (
    Sequence, urljoin, urlsplit, urldefrag, unquote, urlopen,
    str_types, int_types, iteritems, lru_cache,
)
from jsonschema.exceptions import (
    RefResolutionError,
    SchemaError,
    UnknownType,
    UndefinedTypeCheck,
    ValidationError,
)

# Sigh. https://gitlab.com/pycqa/flake8/issues/280
#       https://github.com/pyga/ebb-lint/issues/7
# Imported for backwards compatibility.
from jsonschema.exceptions import ErrorTree
ErrorTree


validators = {}
meta_schemas = _utils.URIDict()

_DEPRECATED_DEFAULT_TYPES = {
    u"array": list,
    u"boolean": bool,
    u"integer": int_types,
    u"null": type(None),
    u"number": numbers.Number,
    u"object": dict,
    u"string": str_types,
}


def validates(version):
    """
    Register the decorated validator for a ``version`` of the specification.

    Registered validators and their meta schemas will be considered when
    parsing ``$schema`` properties' URIs.

    Arguments:

        version (str):

            An identifier to use as the version's name

    Returns:

        callable: a class decorator to decorate the validator with the version

    """

    def _validates(cls):
        validators[version] = cls
        meta_schema_id = cls.ID_OF(cls.META_SCHEMA)
        if meta_schema_id:
            meta_schemas[meta_schema_id] = cls
        return cls
    return _validates


def _generate_legacy_type_checks(types=()):
    """
    Generate newer-style type checks out of JSON-type-name-to-type mappings.

    Arguments:

        types (dict):

            A mapping of type names to their Python types

    Returns:

        A dictionary of definitions to pass to `TypeChecker`

    """
    types = dict(types)

    def gen_type_check(pytypes):
        pytypes = _utils.flatten(pytypes)

        def type_check(checker, instance):
            if isinstance(instance, bool):
                if bool not in pytypes:
                    return False
            return isinstance(instance, pytypes)

        return type_check

    definitions = {}
    for typename, pytypes in iteritems(types):
        definitions[typename] = gen_type_check(pytypes)

    return definitions


class _DefaultTypesDeprecatingMetaClass(type):
    @property
    def DEFAULT_TYPES(self):
        warn(
            (
                "The DEFAULT_TYPES attribute is deprecated. "
                "See the type checker attached to this validator instead."
            ),
            DeprecationWarning,
            stacklevel=2,
        )
        return self._DEFAULT_TYPES


def _id_of(schema):
    if schema is True or schema is False:
        return u""
    return schema.get(u"$id", u"")


def create(
    meta_schema,
    validators=(),
    version=None,
    default_types=None,
    type_checker=None,
    id_of=_id_of,
):
    """
    Create a new validator class.

    Arguments:

        meta_schema (collections.Mapping):

            the meta schema for the new validator class

        validators (collections.Mapping):

            a mapping from names to callables, where each callable will
            validate the schema property with the given name.

            Each callable should take 4 arguments:

                1. a validator instance,
                2. the value of the property being validated within the
                   instance
                3. the instance
                4. the schema

        version (str):

            an identifier for the version that this validator class will
            validate. If provided, the returned validator class will have its
            ``__name__`` set to include the version, and also will have
            `jsonschema.validators.validates` automatically called for the
            given version.

        type_checker (jsonschema.TypeChecker):

            a type checker, used when applying the :validator:`type` validator.

            If unprovided, an empty `jsonschema.TypeChecker` will created with
            no known default types.

        default_types (collections.Mapping):

            .. deprecated:: 3.0.0

                Please use the type_checker argument instead.

            If set, it provides mappings of JSON types to Python types that
            will be converted to functions and redefined in this object's
            `jsonschema.TypeChecker`.

    Returns:

        a new `jsonschema.IValidator` class
    """

    if default_types is not None:
        if type_checker is not None:
            raise TypeError(
                "Do not specify default_types when providing a type checker.",
            )
        warn(
            (
                "The default_types argument is deprecated. "
                "Use the type_checker argument instead."
            ),
            DeprecationWarning,
            stacklevel=2,
        )
        type_checker = _types.TypeChecker(
            type_checkers=_generate_legacy_type_checks(default_types),
        )
    else:
        default_types = _DEPRECATED_DEFAULT_TYPES
        if type_checker is None:
            type_checker = _types.TypeChecker()

    @add_metaclass(_DefaultTypesDeprecatingMetaClass)
    class Validator(object):

        VALIDATORS = dict(validators)
        META_SCHEMA = dict(meta_schema)
        TYPE_CHECKER = type_checker
        ID_OF = staticmethod(id_of)

        _DEFAULT_TYPES = dict(default_types)

        def __init__(
            self,
            schema,
            types=(),
            resolver=None,
            format_checker=None,
        ):
            if types:
                warn(
                    (
                        "The types argument is deprecated. Provide "
                        "a type_checker to jsonschema.validators.extend "
                        "instead."
                    ),
                    DeprecationWarning,
                    stacklevel=2,
                )

                self.TYPE_CHECKER = self.TYPE_CHECKER.redefine_many(
                    _generate_legacy_type_checks(types),
                )

            if resolver is None:
                resolver = RefResolver.from_schema(schema, id_of=id_of)

            self.resolver = resolver
            self.format_checker = format_checker
            self.schema = schema

        @classmethod
        def check_schema(cls, schema):
            for error in cls(cls.META_SCHEMA).iter_errors(schema):
                raise SchemaError.create_from(error)

        def iter_errors(self, instance, _schema=None):
            if _schema is None:
                _schema = self.schema

            if _schema is True:
                return
            elif _schema is False:
                yield ValidationError(
                    "False schema does not allow %r" % (instance,),
                )
                return

            scope = id_of(_schema)
            if scope:
                self.resolver.push_scope(scope)
            try:
                ref = _schema.get(u"$ref")
                if ref is not None:
                    validators = [(u"$ref", ref)]
                else:
                    validators = iteritems(_schema)

                for k, v in validators:
                    validator = self.VALIDATORS.get(k)
                    if validator is None:
                        continue

                    errors = validator(self, v, instance, _schema) or ()
                    for error in errors:
                        # set details if not already set by the called fn
                        error._set(
                            validator=k,
                            validator_value=v,
                            instance=instance,
                            schema=_schema,
                        )
                        if k != u"$ref":
                            error.schema_path.appendleft(k)
                        yield error
            finally:
                if scope:
                    self.resolver.pop_scope()

        def descend(self, instance, schema, path=None, schema_path=None):
            for error in self.iter_errors(instance, schema):
                if path is not None:
                    error.path.appendleft(path)
                if schema_path is not None:
                    error.schema_path.appendleft(schema_path)
                yield error

        def validate(self, *args, **kwargs):
            for error in self.iter_errors(*args, **kwargs):
                raise error

        def is_type(self, instance, type):
            try:
                return self.TYPE_CHECKER.is_type(instance, type)
            except UndefinedTypeCheck:
                raise UnknownType(type, instance, self.schema)

        def is_valid(self, instance, _schema=None):
            error = next(self.iter_errors(instance, _schema), None)
            return error is None

    if version is not None:
        Validator = validates(version)(Validator)
        Validator.__name__ = version.title().replace(" ", "") + "Validator"

    return Validator


def extend(validator, validators=(), version=None, type_checker=None):
    """
    Create a new validator class by extending an existing one.

    Arguments:

        validator (jsonschema.IValidator):

            an existing validator class

        validators (collections.Mapping):

            a mapping of new validator callables to extend with, whose
            structure is as in `create`.

            .. note::

                Any validator callables with the same name as an existing one
                will (silently) replace the old validator callable entirely,
                effectively overriding any validation done in the "parent"
                validator class.

                If you wish to instead extend the behavior of a parent's
                validator callable, delegate and call it directly in the new
                validator function by retrieving it using
                ``OldValidator.VALIDATORS["validator_name"]``.

        version (str):

            a version for the new validator class

        type_checker (jsonschema.TypeChecker):

            a type checker, used when applying the :validator:`type` validator.

            If unprovided, the type checker of the extended
            `jsonschema.IValidator` will be carried along.`

    Returns:

        a new `jsonschema.IValidator` class extending the one provided

    .. note:: Meta Schemas

        The new validator class will have its parent's meta schema.

        If you wish to change or extend the meta schema in the new
        validator class, modify ``META_SCHEMA`` directly on the returned
        class. Note that no implicit copying is done, so a copy should
        likely be made before modifying it, in order to not affect the
        old validator.
    """

    all_validators = dict(validator.VALIDATORS)
    all_validators.update(validators)

    if not type_checker:
        type_checker = validator.TYPE_CHECKER

    # Set the default_types to None during class creation to avoid
    # overwriting the type checker (and triggering the deprecation warning).
    # Then set them directly
    new_validator_cls = create(
        meta_schema=validator.META_SCHEMA,
        validators=all_validators,
        version=version,
        default_types=None,
        type_checker=type_checker
    )
    new_validator_cls._DEFAULT_TYPES = validator._DEFAULT_TYPES
    return new_validator_cls


Draft3Validator = create(
    meta_schema=_utils.load_schema("draft3"),
    validators={
        u"$ref": _validators.ref,
        u"additionalItems": _validators.additionalItems,
        u"additionalProperties": _validators.additionalProperties,
        u"dependencies": _validators.dependencies,
        u"disallow": _validators.disallow_draft3,
        u"divisibleBy": _validators.multipleOf,
        u"enum": _validators.enum,
        u"extends": _validators.extends_draft3,
        u"format": _validators.format,
        u"items": _validators.items_draft3_draft4,
        u"maxItems": _validators.maxItems,
        u"maxLength": _validators.maxLength,
        u"maximum": _validators.maximum_draft3_draft4,
        u"minItems": _validators.minItems,
        u"minLength": _validators.minLength,
        u"minimum": _validators.minimum_draft3_draft4,
        u"pattern": _validators.pattern,
        u"patternProperties": _validators.patternProperties,
        u"properties": _validators.properties_draft3,
        u"type": _validators.type_draft3,
        u"uniqueItems": _validators.uniqueItems,
    },
    type_checker=_types.draft3_type_checker,
    version="draft3",
    id_of=lambda schema: schema.get(u"id", ""),
)

Draft4Validator = create(
    meta_schema=_utils.load_schema("draft4"),
    validators={
        u"$ref": _validators.ref,
        u"additionalItems": _validators.additionalItems,
        u"additionalProperties": _validators.additionalProperties,
        u"allOf": _validators.allOf_draft4,
        u"anyOf": _validators.anyOf_draft4,
        u"dependencies": _validators.dependencies,
        u"enum": _validators.enum,
        u"format": _validators.format,
        u"items": _validators.items_draft3_draft4,
        u"maxItems": _validators.maxItems,
        u"maxLength": _validators.maxLength,
        u"maxProperties": _validators.maxProperties,
        u"maximum": _validators.maximum_draft3_draft4,
        u"minItems": _validators.minItems,
        u"minLength": _validators.minLength,
        u"minProperties": _validators.minProperties,
        u"minimum": _validators.minimum_draft3_draft4,
        u"multipleOf": _validators.multipleOf,
        u"not": _validators.not_,
        u"oneOf": _validators.oneOf_draft4,
        u"pattern": _validators.pattern,
        u"patternProperties": _validators.patternProperties,
        u"properties": _validators.properties,
        u"required": _validators.required,
        u"type": _validators.type,
        u"uniqueItems": _validators.uniqueItems,
    },
    type_checker=_types.draft4_type_checker,
    version="draft4",
    id_of=lambda schema: schema.get(u"id", ""),
)

Draft6Validator = create(
    meta_schema=_utils.load_schema("draft6"),
    validators={
        u"$ref": _validators.ref,
        u"additionalItems": _validators.additionalItems,
        u"additionalProperties": _validators.additionalProperties,
        u"allOf": _validators.allOf,
        u"anyOf": _validators.anyOf,
        u"const": _validators.const,
        u"contains": _validators.contains,
        u"dependencies": _validators.dependencies,
        u"enum": _validators.enum,
        u"exclusiveMaximum": _validators.exclusiveMaximum,
        u"exclusiveMinimum": _validators.exclusiveMinimum,
        u"format": _validators.format,
        u"items": _validators.items,
        u"maxItems": _validators.maxItems,
        u"maxLength": _validators.maxLength,
        u"maxProperties": _validators.maxProperties,
        u"maximum": _validators.maximum,
        u"minItems": _validators.minItems,
        u"minLength": _validators.minLength,
        u"minProperties": _validators.minProperties,
        u"minimum": _validators.minimum,
        u"multipleOf": _validators.multipleOf,
        u"not": _validators.not_,
        u"oneOf": _validators.oneOf,
        u"pattern": _validators.pattern,
        u"patternProperties": _validators.patternProperties,
        u"properties": _validators.properties,
        u"propertyNames": _validators.propertyNames,
        u"required": _validators.required,
        u"type": _validators.type,
        u"uniqueItems": _validators.uniqueItems,
    },
    type_checker=_types.draft6_type_checker,
    version="draft6",
)

Draft7Validator = create(
    meta_schema=_utils.load_schema("draft7"),
    validators={
        u"$ref": _validators.ref,
        u"additionalItems": _validators.additionalItems,
        u"additionalProperties": _validators.additionalProperties,
        u"allOf": _validators.allOf,
        u"anyOf": _validators.anyOf,
        u"const": _validators.const,
        u"contains": _validators.contains,
        u"dependencies": _validators.dependencies,
        u"enum": _validators.enum,
        u"exclusiveMaximum": _validators.exclusiveMaximum,
        u"exclusiveMinimum": _validators.exclusiveMinimum,
        u"format": _validators.format,
        u"if": _validators.if_,
        u"items": _validators.items,
        u"maxItems": _validators.maxItems,
        u"maxLength": _validators.maxLength,
        u"maxProperties": _validators.maxProperties,
        u"maximum": _validators.maximum,
        u"minItems": _validators.minItems,
        u"minLength": _validators.minLength,
        u"minProperties": _validators.minProperties,
        u"minimum": _validators.minimum,
        u"multipleOf": _validators.multipleOf,
        u"oneOf": _validators.oneOf,
        u"not": _validators.not_,
        u"pattern": _validators.pattern,
        u"patternProperties": _validators.patternProperties,
        u"properties": _validators.properties,
        u"propertyNames": _validators.propertyNames,
        u"required": _validators.required,
        u"type": _validators.type,
        u"uniqueItems": _validators.uniqueItems,
    },
    type_checker=_types.draft7_type_checker,
    version="draft7",
)

_LATEST_VERSION = Draft7Validator


class RefResolver(object):
    """
    Resolve JSON References.

    Arguments:

        base_uri (str):

            The URI of the referring document

        referrer:

            The actual referring document

        store (dict):

            A mapping from URIs to documents to cache

        cache_remote (bool):

            Whether remote refs should be cached after first resolution

        handlers (dict):

            A mapping from URI schemes to functions that should be used
            to retrieve them

        urljoin_cache (functools.lru_cache):

            A cache that will be used for caching the results of joining
            the resolution scope to subscopes.

        remote_cache (functools.lru_cache):

            A cache that will be used for caching the results of
            resolved remote URLs.

    Attributes:

        cache_remote (bool):

            Whether remote refs should be cached after first resolution

    """

    def __init__(
        self,
        base_uri,
        referrer,
        store=(),
        cache_remote=True,
        handlers=(),
        urljoin_cache=None,
        remote_cache=None,
    ):
        if urljoin_cache is None:
            urljoin_cache = lru_cache(1024)(urljoin)
        if remote_cache is None:
            remote_cache = lru_cache(1024)(self.resolve_from_url)

        self.referrer = referrer
        self.cache_remote = cache_remote
        self.handlers = dict(handlers)

        self._scopes_stack = [base_uri]
        self.store = _utils.URIDict(
            (id, validator.META_SCHEMA)
            for id, validator in iteritems(meta_schemas)
        )
        self.store.update(store)
        self.store[base_uri] = referrer

        self._urljoin_cache = urljoin_cache
        self._remote_cache = remote_cache

    @classmethod
    def from_schema(
        cls,
        schema,
        id_of=_id_of,
        *args,
        **kwargs
    ):
        """
        Construct a resolver from a JSON schema object.

        Arguments:

            schema:

                the referring schema

        Returns:

            `RefResolver`

        """

        return cls(base_uri=id_of(schema), referrer=schema, *args, **kwargs)

    def push_scope(self, scope):
        self._scopes_stack.append(
            self._urljoin_cache(self.resolution_scope, scope),
        )

    def pop_scope(self):
        try:
            self._scopes_stack.pop()
        except IndexError:
            raise RefResolutionError(
                "Failed to pop the scope from an empty stack. "
                "`pop_scope()` should only be called once for every "
                "`push_scope()`"
            )

    @property
    def resolution_scope(self):
        return self._scopes_stack[-1]

    @property
    def base_uri(self):
        uri, _ = urldefrag(self.resolution_scope)
        return uri

    @contextlib.contextmanager
    def in_scope(self, scope):
        self.push_scope(scope)
        try:
            yield
        finally:
            self.pop_scope()

    @contextlib.contextmanager
    def resolving(self, ref):
        """
        Resolve the given ``ref`` and enter its resolution scope.

        Exits the scope on exit of this context manager.

        Arguments:

            ref (str):

                The reference to resolve

        """

        url, resolved = self.resolve(ref)
        self.push_scope(url)
        try:
            yield resolved
        finally:
            self.pop_scope()

    def resolve(self, ref):
        url = self._urljoin_cache(self.resolution_scope, ref)
        return url, self._remote_cache(url)

    def resolve_from_url(self, url):
        url, fragment = urldefrag(url)
        try:
            document = self.store[url]
        except KeyError:
            try:
                document = self.resolve_remote(url)
            except Exception as exc:
                raise RefResolutionError(exc)

        return self.resolve_fragment(document, fragment)

    def resolve_fragment(self, document, fragment):
        """
        Resolve a ``fragment`` within the referenced ``document``.

        Arguments:

            document:

                The referent document

            fragment (str):

                a URI fragment to resolve within it

        """

        fragment = fragment.lstrip(u"/")
        parts = unquote(fragment).split(u"/") if fragment else []

        for part in parts:
            part = part.replace(u"~1", u"/").replace(u"~0", u"~")

            if isinstance(document, Sequence):
                # Array indexes should be turned into integers
                try:
                    part = int(part)
                except ValueError:
                    pass
            try:
                document = document[part]
            except (TypeError, LookupError):
                raise RefResolutionError(
                    "Unresolvable JSON pointer: %r" % fragment
                )

        return document

    def resolve_remote(self, uri):
        """
        Resolve a remote ``uri``.

        If called directly, does not check the store first, but after
        retrieving the document at the specified URI it will be saved in
        the store if :attr:`cache_remote` is True.

        .. note::

            If the requests_ library is present, ``jsonschema`` will use it to
            request the remote ``uri``, so that the correct encoding is
            detected and used.

            If it isn't, or if the scheme of the ``uri`` is not ``http`` or
            ``https``, UTF-8 is assumed.

        Arguments:

            uri (str):

                The URI to resolve

        Returns:

            The retrieved document

        .. _requests: https://pypi.org/project/requests/

        """
        try:
            import requests
        except ImportError:
            requests = None

        scheme = urlsplit(uri).scheme

        if scheme in self.handlers:
            result = self.handlers[scheme](uri)
        elif scheme in [u"http", u"https"] and requests:
            # Requests has support for detecting the correct encoding of
            # json over http
            result = requests.get(uri).json()
        else:
            # Otherwise, pass off to urllib and assume utf-8
            with urlopen(uri) as url:
                result = json.loads(url.read().decode("utf-8"))

        if self.cache_remote:
            self.store[uri] = result
        return result


def validate(instance, schema, cls=None, *args, **kwargs):
    """
    Validate an instance under the given schema.

        >>> validate([2, 3, 4], {"maxItems": 2})
        Traceback (most recent call last):
            ...
        ValidationError: [2, 3, 4] is too long

    :func:`validate` will first verify that the provided schema is itself
    valid, since not doing so can lead to less obvious error messages and fail
    in less obvious or consistent ways. If you know you have a valid schema
    already or don't care, you might prefer using the
    `IValidator.validate` method directly on a specific validator
    (e.g. ``Draft7Validator.validate``).


    Arguments:

        instance:

            The instance to validate

        schema:

            The schema to validate with

        cls (IValidator):

            The class that will be used to validate the instance.

    If the ``cls`` argument is not provided, two things will happen in
    accordance with the specification. First, if the schema has a
    :validator:`$schema` property containing a known meta-schema [#]_ then the
    proper validator will be used.  The specification recommends that all
    schemas contain :validator:`$schema` properties for this reason. If no
    :validator:`$schema` property is found, the default validator class is
    the latest released draft.

    Any other provided positional and keyword arguments will be passed on when
    instantiating the ``cls``.

    Raises:

        `jsonschema.exceptions.ValidationError` if the instance
            is invalid

        `jsonschema.exceptions.SchemaError` if the schema itself
            is invalid

    .. rubric:: Footnotes
    .. [#] known by a validator registered with
        `jsonschema.validators.validates`
    """
    if cls is None:
        cls = validator_for(schema)
    cls.check_schema(schema)
    cls(schema, *args, **kwargs).validate(instance)


def validator_for(schema, default=_LATEST_VERSION):
    """
    Retrieve the validator class appropriate for validating the given schema.

    Uses the :validator:`$schema` property that should be present in the given
    schema to look up the appropriate validator class.

    Arguments:

        schema (collections.Mapping or bool):

            the schema to look at

        default:

            the default to return if the appropriate validator class cannot be
            determined.

            If unprovided, the default is to return
            the latest supported draft.
    Raises:
        SchemaError if the schema doesn't exist
    """
    if schema is True or schema is False:
        return default
    if schema.get(u"$schema", u"") not in meta_schemas:
<<<<<<< HEAD
        warn(
            (
                "This schema was not found but going to validate with latest draft. "
                "This will raise a SchemaError in future. "
            ),
            DeprecationWarning,
            stacklevel=2,
        )
    return meta_schemas.get(schema.get(u"$schema", u""), default)
=======
        raise SchemaError(message='This schema was not found: {schema}'.format(schema=schema))
    return meta_schemas[schema.get(u"$schema", u"")]
>>>>>>> 69f12949
<|MERGE_RESOLUTION|>--- conflicted
+++ resolved
@@ -887,7 +887,6 @@
     if schema is True or schema is False:
         return default
     if schema.get(u"$schema", u"") not in meta_schemas:
-<<<<<<< HEAD
         warn(
             (
                 "This schema was not found but going to validate with latest draft. "
@@ -896,8 +895,4 @@
             DeprecationWarning,
             stacklevel=2,
         )
-    return meta_schemas.get(schema.get(u"$schema", u""), default)
-=======
-        raise SchemaError(message='This schema was not found: {schema}'.format(schema=schema))
-    return meta_schemas[schema.get(u"$schema", u"")]
->>>>>>> 69f12949
+    return meta_schemas.get(schema.get(u"$schema", u""), default)