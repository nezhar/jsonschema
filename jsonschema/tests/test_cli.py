--- conflicted
+++ resolved
@@ -7,7 +7,6 @@
 import os
 import subprocess
 import sys
-import tempfile
 
 from jsonschema import Draft4Validator, Draft7Validator, __version__, cli
 from jsonschema.exceptions import SchemaError, ValidationError
@@ -684,35 +683,6 @@
             stderr="",
         )
 
-<<<<<<< HEAD
-    def test_successful_validation_with_specifying_base_uri(self):
-        try:
-            schema_file = tempfile.NamedTemporaryFile(
-                mode='w+',
-                prefix='schema',
-                suffix='.json',
-                dir='..',
-                delete=False
-            )
-            self.addCleanup(os.remove, schema_file.name)
-            schema = """
-                    {"type": "object", "properties": {"KEY1":
-                    {"$ref": %s%s#definitions/schemas"}},
-                    "definitions": {"schemas": {"type": "string"}}}
-                    """ % ("\"", os.path.basename(schema_file.name))
-            schema_file.write(schema)
-        finally:
-            schema_file.close()
-
-        self.assertOutputs(
-            files=dict(some_schema=schema, some_instance='{"KEY1": "1"}'),
-            argv=["-i", "some_instance", "--base-uri", "..", "some_schema"],
-            stdout="",
-            stderr="",
-        )
-
-    def test_real_validator(self):
-=======
     def test_it_validates_using_the_latest_validator_when_unspecified(self):
         # There isn't a better way now I can think of to ensure that the
         # latest version was used, given that the call to validator_for
@@ -740,7 +710,6 @@
             }
         """
         instance = '"foo"'
->>>>>>> 5fc5b145
         self.assertOutputs(
             files=dict(some_schema=schema, some_instance=instance),
             argv=["-i", "some_instance", "some_schema"],
